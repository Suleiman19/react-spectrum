--- conflicted
+++ resolved
@@ -1,7 +1,3 @@
-<<<<<<< HEAD
-import {Dispatch, SetStateAction, useRef, useState} from 'react';
-import {orientation, point} from '@react-types/shared';
-=======
 /*
  * Copyright 2020 Adobe. All rights reserved.
  * This file is licensed to you under the Apache License, Version 2.0 (the "License");
@@ -14,44 +10,9 @@
  * governing permissions and limitations under the License.
  */
 
-import {SplitViewState, SplitViewStatelyProps} from '@react-types/shared';
->>>>>>> ee7cbcbd
+import {point, SplitViewState, SplitViewStatelyProps} from '@react-types/shared';
 import {useControlledState} from '@react-stately/utils';
-
-export interface SplitViewStatelyProps {
-  allowsCollapsing?: boolean,
-  onResize?: (primarySize: number) => void,
-  onResizeEnd?: (primarySize: number) => void,
-  primarySize?: number,
-  defaultPrimarySize?: number,
-  orientation?: orientation
-}
-
-export interface SplitViewHandleState {
-  offset: number,
-  dragging: boolean,
-  hovered: boolean
-  setOffset: (value: point) => void,
-  setDragging: (value: boolean) => void,
-  setHover: (value: boolean) => void,
-  increment: (axis: orientation) => void,
-  decrement: (axis: orientation) => void,
-  incrementToMax: () => void,
-  decrementToMin: () => void,
-  collapseToggle: () => void
-}
-
-export interface SplitViewContainerState {
-  minPos: number,
-  maxPos: number,
-  setMinPos: Dispatch<SetStateAction<number>>,
-  setMaxPos: Dispatch<SetStateAction<number>>
-}
-
-export interface SplitViewState {
-  handleState: SplitViewHandleState,
-  containerState: SplitViewContainerState
-}
+import {useRef, useState} from 'react';
 
 const COLLAPSE_THRESHOLD = 50;
 
