--- conflicted
+++ resolved
@@ -15,8 +15,8 @@
 import {FocusStrategy} from '@react-types/menu';
 import {Key} from 'react';
 import {ListState} from '@react-stately/list';
+import {useCollator} from "@react-aria/i18n";
 import {useControlledState} from '@react-stately/utils';
-<<<<<<< HEAD
 import {useSelectState} from '@react-stately/select';
 
 // Can't extend SelectState because we modify toggle here, copied types for now
@@ -43,11 +43,6 @@
   open(): void,
   /** Closes the menu. */
   close(): void,
-=======
-import {useCollator} from "@react-aria/i18n";
-
-export interface ComboBoxState<T> extends SelectState<T> {
->>>>>>> 2dd5814a
   value: string,
   setValue: (value: string) => void,
   toggle: (strategy: FocusStrategy | null, force?: boolean) => void 
@@ -158,8 +153,6 @@
 
 
 export function useComboBoxState<T>(props: ComboBoxProps<T>): ComboBoxState<T> {
-<<<<<<< HEAD
-=======
   let itemsControlled = !!props.onFilter;
   let collator = useCollator({ sensitivity: 'base' });
   /*
@@ -168,7 +161,6 @@
   let selectedControlled = !!props.selectedKey;
    */
 
->>>>>>> 2dd5814a
   let selectState = useSelectState(props);
 
   let selectedKeyItem = props.selectedKey ? selectState.collection.getItem(props.selectedKey) : undefined;
