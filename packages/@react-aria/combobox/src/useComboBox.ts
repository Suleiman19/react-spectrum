--- conflicted
+++ resolved
@@ -232,7 +232,6 @@
     lastValue.current = state.inputValue;
   }, [state.selectionManager, state.inputValue, allowsCustomValue, state.focusStrategy, state.selectedKey]);
 
-<<<<<<< HEAD
   // Refocus input when mobile tray closes for any reason
   let prevOpenState = useRef(state.isOpen);
   useEffect(() => {
@@ -242,10 +241,9 @@
 
     prevOpenState.current = state.isOpen;
   }, [state.isOpen, inputRef, isMobile]);
-=======
+
   // TODO: ask what else needs to go into the aria-labelledby for the button (difference between current spec and aria 1.2)
   let triggerLabel = props['aria-labelledby'] || labelProps.id;
->>>>>>> 3ce94d02
 
   return {
     labelProps,
