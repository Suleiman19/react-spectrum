--- conflicted
+++ resolved
@@ -391,12 +391,7 @@
         expect(onOpenChange).toHaveBeenCalledWith(true);
 
         let listbox = getByRole('listbox');
-<<<<<<< HEAD
-        testComboBoxOpen(combobox, button, listbox, 0);
-
-=======
         testComboBoxOpen(combobox, button, listbox);
->>>>>>> a2149020
       });
 
       it('opens for touch', () => {
@@ -678,11 +673,8 @@
         jest.runAllTimers();
         fireEvent.keyDown(combobox, {key: 'ArrowDown', code: 40, charCode: 40});
         fireEvent.keyUp(combobox, {key: 'ArrowDown', code: 40, charCode: 40});
-<<<<<<< HEAD
-=======
         fireEvent.keyDown(combobox, {key: 'ArrowDown', code: 40, charCode: 40});
         fireEvent.keyUp(combobox, {key: 'ArrowDown', code: 40, charCode: 40});
->>>>>>> a2149020
       });
 
       let listbox = getByRole('listbox');
@@ -1143,19 +1135,13 @@
 
       act(() => {
         combobox.focus();
-<<<<<<< HEAD
-        userEvent.click(comboboxButton);
-=======
         triggerPress(comboboxButton);
->>>>>>> a2149020
         jest.runAllTimers();
       });
 
       expect(document.activeElement).toBe(combobox);
       let listbox = getByRole('listbox');
       expect(listbox).toBeVisible();
-<<<<<<< HEAD
-=======
 
       act(() => {
         fireEvent.keyDown(combobox, {key: 'ArrowDown', code: 40, charCode: 40});
@@ -1163,7 +1149,6 @@
         jest.runAllTimers();
       });
 
->>>>>>> a2149020
       let items = within(listbox).getAllByRole('option');
       expect(combobox).toHaveAttribute('aria-activedescendant', items[0].id);
       expect(items[0]).toHaveTextContent('Bulbasaur');
@@ -1189,8 +1174,6 @@
       expect(onSelectionChange).toHaveBeenLastCalledWith(undefined);
       expect(combobox.value).toBe('B');
       expect(document.activeElement).toBe(combobox);
-<<<<<<< HEAD
-=======
 
       act(() => {
         fireEvent.keyDown(combobox, {key: 'ArrowDown', code: 40, charCode: 40});
@@ -1198,7 +1181,6 @@
         jest.runAllTimers();
       });
 
->>>>>>> a2149020
       listbox = getByRole('listbox');
       expect(listbox).toBeVisible();
       items = within(listbox).getAllByRole('option');
@@ -1217,8 +1199,6 @@
       expect(document.activeElement).toBe(shiftTabButton);
     });
 
-<<<<<<< HEAD
-=======
     it('blur doesn\'t select the focused item if shouldSelectOnBlur is false', function () {
       let {getByRole, getAllByRole} = render(
         <Provider theme={theme}>
@@ -1263,7 +1243,6 @@
       expect(document.activeElement).toBe(tabButton);
     });
 
->>>>>>> a2149020
     it('propagates blur event outside of the component', function () {
       let {getByRole} = render(
         <Provider theme={theme}>
@@ -1882,7 +1861,6 @@
     });
   });
 
-<<<<<<< HEAD
   describe('mobile combobox', function () {
     // TODO: things to write tests for
     // Test that opening the tray autofocuses the tray input field and that closing the field autofocuses the original combobox input
@@ -1896,7 +1874,8 @@
     // Test that the tray won't open if the the user types something in the combobox field that yields 0 results
 
     // Test that the autofocusing of the combobox when the menu closes only happens in mobile view
-=======
+  });
+
   describe('accessibility', function () {
     // NVDA workaround so that letters are read out when user presses left/right arrow to navigate through what they typed
     it('clears aria-activedescendant when user presses left/right arrow (NVDA fix)', function () {
@@ -1949,6 +1928,5 @@
 
       expect(combobox).not.toHaveAttribute('aria-activedescendant');
     });
->>>>>>> a2149020
   });
 });