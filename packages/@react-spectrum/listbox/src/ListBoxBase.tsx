/*
 * Copyright 2020 Adobe. All rights reserved.
 * This file is licensed to you under the Apache License, Version 2.0 (the "License");
 * you may not use this file except in compliance with the License. You may obtain a copy
 * of the License at http://www.apache.org/licenses/LICENSE-2.0
 *
 * Unless required by applicable law or agreed to in writing, software distributed under
 * the License is distributed on an "AS IS" BASIS, WITHOUT WARRANTIES OR REPRESENTATIONS
 * OF ANY KIND, either express or implied. See the License for the specific language
 * governing permissions and limitations under the License.
 */

import {classNames, filterDOMProps, useStyleProps} from '@react-spectrum/utils';
import {CollectionItem, CollectionView} from '@react-aria/collections';
import {DOMProps, StyleProps} from '@react-types/shared';
import {FocusStrategy} from '@react-types/menu';
// @ts-ignore
import intlMessages from '../intl/*.json';
import {ListBoxContext} from './ListBoxContext';
import {ListBoxOption} from './ListBoxOption';
import {ListBoxSection} from './ListBoxSection';
import {ListLayout, Node} from '@react-stately/collections';
import {ListState} from '@react-stately/list';
import {mergeProps} from '@react-aria/utils';
import {ProgressCircle} from '@react-spectrum/progress';
import React, {HTMLAttributes, ReactElement, RefObject, useMemo} from 'react';
import {ReusableView} from '@react-stately/collections';
import styles from '@adobe/spectrum-css-temp/components/menu/vars.css';
import {useCollator, useMessageFormatter} from '@react-aria/i18n';
import {useListBox} from '@react-aria/listbox';
import {useProvider} from '@react-spectrum/provider';

interface ListBoxBaseProps<T> extends DOMProps, StyleProps {
  layout: ListLayout<T>,
  state: ListState<T>,
  autoFocus?: boolean | FocusStrategy,
  shouldFocusWrap?: boolean,
  shouldSelectOnPressUp?: boolean,
  focusOnPointerEnter?: boolean,
  domProps?: HTMLAttributes<HTMLElement>,
  disallowEmptySelection?: boolean,
  shouldUseVirtualFocus?: boolean,
<<<<<<< HEAD
  transitionDuration?: number
=======
  isLoading?: boolean,
  onLoadMore?: () => void
>>>>>>> e1ec126c
}

/** @private */
export function useListBoxLayout<T>(state: ListState<T>) {
  let {scale} = useProvider();
  let collator = useCollator({usage: 'search', sensitivity: 'base'});
  let layout = useMemo(() =>
    new ListLayout<T>({
      estimatedRowHeight: scale === 'large' ? 48 : 35,
      estimatedHeadingHeight: scale === 'large' ? 37 : 30,
      padding: scale === 'large' ? 5 : 4, // TODO: get from DNA
      collator
    })
  , [collator, scale]);

  layout.collection = state.collection;
  layout.disabledKeys = state.disabledKeys;
  return layout;
}

/** @private */
function ListBoxBase<T>(props: ListBoxBaseProps<T>, ref: RefObject<HTMLDivElement>) {
  let {layout, state, shouldSelectOnPressUp, focusOnPointerEnter, shouldUseVirtualFocus, domProps = {}, transitionDuration} = props;
  let {listBoxProps} = useListBox({
    ...props,
    ...domProps,
    ref,
    keyboardDelegate: layout,
    isVirtualized: true
  }, state);
  let {styleProps} = useStyleProps(props);
  let formatMessage = useMessageFormatter(intlMessages);

  // Sync loading state into the layout.
  layout.isLoading = props.isLoading;

  // This overrides collection view's renderWrapper to support heirarchy of items in sections.
  // The header is extracted from the children so it can receive ARIA labeling properties.
  type View = ReusableView<Node<T>, unknown>;
  let renderWrapper = (parent: View, reusableView: View, children: View[], renderChildren: (views: View[]) => ReactElement[]) => {
    if (reusableView.viewType === 'section') {
      return (
        <ListBoxSection
          key={reusableView.key}
          reusableView={reusableView}
          header={children.find(c => c.viewType === 'header')}>
          {renderChildren(children.filter(c => c.viewType === 'item'))}
        </ListBoxSection>
      );
    }

    return (
      <CollectionItem
        key={reusableView.key}
        reusableView={reusableView}
        parent={parent} />
    );
  };

  return (
    <ListBoxContext.Provider value={state}>
      <CollectionView
        {...filterDOMProps(props)}
        {...styleProps}
        {...mergeProps(listBoxProps, domProps)}
        ref={ref}
        focusedKey={state.selectionManager.focusedKey}
        sizeToFit="height"
        scrollDirection="vertical"
        className={
          classNames(
            styles,
            'spectrum-Menu',
            styleProps.className
          )
        }
        layout={layout}
        collection={state.collection}
        renderWrapper={renderWrapper}
<<<<<<< HEAD
        transitionDuration={transitionDuration}>
=======
        isLoading={props.isLoading}
        onLoadMore={props.onLoadMore}>
>>>>>>> e1ec126c
        {(type, item) => {
          if (type === 'item') {
            return (
              <ListBoxOption
                item={item}
                shouldSelectOnPressUp={shouldSelectOnPressUp}
                shouldFocusOnHover={focusOnPointerEnter}
                shouldUseVirtualFocus={shouldUseVirtualFocus} />
            );
          } else if (type === 'loader') {
            return (
              // eslint-disable-next-line jsx-a11y/role-has-required-aria-props
              <div role="option" style={{display: 'flex', alignItems: 'center', justifyContent: 'center', height: '100%'}}>
                <ProgressCircle 
                  isIndeterminate
                  size="S"
                  aria-label={state.collection.size > 0 ? formatMessage('loadingMore') : formatMessage('loading')}
                  UNSAFE_className={classNames(styles, 'spectrum-Dropdown-progressCircle')} />
              </div>
            );
          }
        }}
      </CollectionView>
    </ListBoxContext.Provider>
  );
}

// forwardRef doesn't support generic parameters, so cast the result to the correct type
// https://stackoverflow.com/questions/58469229/react-with-typescript-generics-while-using-react-forwardref
const _ListBoxBase = React.forwardRef(ListBoxBase) as <T>(props: ListBoxBaseProps<T> & {ref?: RefObject<HTMLDivElement>}) => ReactElement;
export {_ListBoxBase as ListBoxBase};<|MERGE_RESOLUTION|>--- conflicted
+++ resolved
@@ -40,12 +40,9 @@
   domProps?: HTMLAttributes<HTMLElement>,
   disallowEmptySelection?: boolean,
   shouldUseVirtualFocus?: boolean,
-<<<<<<< HEAD
-  transitionDuration?: number
-=======
+  transitionDuration?: number,
   isLoading?: boolean,
   onLoadMore?: () => void
->>>>>>> e1ec126c
 }
 
 /** @private */
@@ -125,12 +122,9 @@
         layout={layout}
         collection={state.collection}
         renderWrapper={renderWrapper}
-<<<<<<< HEAD
-        transitionDuration={transitionDuration}>
-=======
+        transitionDuration={transitionDuration}
         isLoading={props.isLoading}
         onLoadMore={props.onLoadMore}>
->>>>>>> e1ec126c
         {(type, item) => {
           if (type === 'item') {
             return (
