/*
 * Copyright 2020 Adobe. All rights reserved.
 * This file is licensed to you under the Apache License, Version 2.0 (the "License");
 * you may not use this file except in compliance with the License. You may obtain a copy
 * of the License at http://www.apache.org/licenses/LICENSE-2.0
 *
 * Unless required by applicable law or agreed to in writing, software distributed under
 * the License is distributed on an "AS IS" BASIS, WITHOUT WARRANTIES OR REPRESENTATIONS
 * OF ANY KIND, either express or implied. See the License for the specific language
 * governing permissions and limitations under the License.
 */

import {classNames, SlotProvider, useFocusableRef, useIndeterminate, useSlotProps, useStyleProps} from '@react-spectrum/utils';
import {FocusableRef} from '@react-types/shared';
import {FocusRing} from '@react-aria/focus';
<<<<<<< HEAD
import {ProgressCircle} from '@react-spectrum/progress';
=======
import {mergeProps} from '@react-aria/utils';
>>>>>>> 25cbc632
import React from 'react';
import {SpectrumButtonProps} from '@react-types/button';
import {SpectrumProgressCircleProps} from '@react-types/progress';
import styles from '@adobe/spectrum-css-temp/components/button/vars.css';
import {Text} from '@react-spectrum/text';
import {useButton} from '@react-aria/button';
import {useHover} from '@react-aria/interactions';
import {useProviderProps} from '@react-spectrum/provider';
import {VisuallyHidden} from '@react-aria/visually-hidden';

// todo: CSS hasn't caught up yet, map
let VARIANT_MAPPING = {
  negative: 'warning'
};

function Button(props: SpectrumButtonProps, ref: FocusableRef) {
  props = useProviderProps(props);
  props = useSlotProps(props, 'button');
  let {
    elementType: ElementType = 'button',
    children,
    variant,
    isQuiet,
    isPending,
    isDisabled,
    autoFocus,
    ...otherProps
  } = props;
  let domRef = useFocusableRef(ref);
  let {buttonProps, isPressed} = useButton(props, domRef);
  let {hoverProps, isHovered} = useHover({isDisabled});
  let {styleProps} = useStyleProps(otherProps);
  let {isIndeterminate} = useIndeterminate({isPending});
  let progressCircleProps: SpectrumProgressCircleProps = {
    isIndeterminate: true,
    size: 'S',
    'aria-hidden': true,
    ...variant === 'overBackground' && {variant: 'overBackground'}
  };

  let buttonVariant = variant;
  if (VARIANT_MAPPING[variant]) {
    buttonVariant = VARIANT_MAPPING[variant];
  }

  // TODO: preserve width of hidden children, append localized "loading"
  children = isIndeterminate ? <VisuallyHidden>{children}</VisuallyHidden> : children;

  return (
    <FocusRing focusRingClass={classNames(styles, 'focus-ring')} autoFocus={autoFocus}>
      <ElementType
        {...styleProps}
        {...mergeProps(buttonProps, hoverProps)}
        ref={domRef}
        className={
          classNames(
            styles,
            'spectrum-Button',
            `spectrum-Button--${buttonVariant}`,
            {
              'spectrum-Button--quiet': isQuiet,
<<<<<<< HEAD
              'is-disabled': isDisabled || isIndeterminate,
              'is-active': isPressed,
              'is-pending': isPending
=======
              'is-disabled': isDisabled,
              'is-active': isPressed,
              'is-hovered': isHovered
>>>>>>> 25cbc632
            },
            styleProps.className
          )
        }>
        <SlotProvider
          slots={{
            icon: {
              size: 'S',
              UNSAFE_className: classNames(styles, 'spectrum-Icon')
            },
            text: {
              UNSAFE_className: classNames(styles, 'spectrum-Button-label')
            }
          }}>
          {typeof children === 'string'
            ? <Text>{children}</Text>
            : children}
          {isIndeterminate && <ProgressCircle {...progressCircleProps} />}
        </SlotProvider>
      </ElementType>
    </FocusRing>
  );
}

/**
 * Buttons allow users to perform an action or to navigate to another page.
 * They have multiple styles for various needs, and are ideal for calling attention to
 * where a user needs to do something in order to move forward in a flow.
 */
let _Button = React.forwardRef(Button);
export {_Button as Button};<|MERGE_RESOLUTION|>--- conflicted
+++ resolved
@@ -13,11 +13,8 @@
 import {classNames, SlotProvider, useFocusableRef, useIndeterminate, useSlotProps, useStyleProps} from '@react-spectrum/utils';
 import {FocusableRef} from '@react-types/shared';
 import {FocusRing} from '@react-aria/focus';
-<<<<<<< HEAD
+import {mergeProps} from '@react-aria/utils';
 import {ProgressCircle} from '@react-spectrum/progress';
-=======
-import {mergeProps} from '@react-aria/utils';
->>>>>>> 25cbc632
 import React from 'react';
 import {SpectrumButtonProps} from '@react-types/button';
 import {SpectrumProgressCircleProps} from '@react-types/progress';
@@ -79,15 +76,10 @@
             `spectrum-Button--${buttonVariant}`,
             {
               'spectrum-Button--quiet': isQuiet,
-<<<<<<< HEAD
               'is-disabled': isDisabled || isIndeterminate,
               'is-active': isPressed,
               'is-pending': isPending
-=======
-              'is-disabled': isDisabled,
-              'is-active': isPressed,
               'is-hovered': isHovered
->>>>>>> 25cbc632
             },
             styleProps.className
           )
